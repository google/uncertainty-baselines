--- conflicted
+++ resolved
@@ -1,15 +1,12 @@
 import os
+import os.path as osp
 from collections import defaultdict
-from typing import NamedTuple
-from typing import Tuple, Dict, List, Any, Union, Callable
+from typing import Tuple, Dict, List, Any, Union, Callable, NamedTuple
 
 import matplotlib.pyplot as plt
 import numpy as np
-<<<<<<< HEAD
-=======
 import seaborn as sns
 import tensorflow as tf
->>>>>>> 9903ef04
 from absl import logging
 from scipy.stats import sem
 from sklearn.metrics import roc_curve
@@ -240,6 +237,7 @@
         print(plot_name)
         # plt.show()
 
+
 def plot_retention_curves(
     distribution_shift_name, dataset_to_model_results, plot_dir: str,
     no_oracle=True, cutoff_perc=0.99
@@ -344,7 +342,6 @@
           fig.savefig(
             metric_plot_path, transparent=True, dpi=300, format='pdf')
           logging.info(
-<<<<<<< HEAD
             f'Saved retention plot for distribution shift '
             f'{distribution_shift_name},'
             f'dataset {dataset}, '
@@ -355,50 +352,6 @@
 
         print(plot_name)
         # plt.show()
-
-
-# TODO @nband: add predictive entropy histogram plots.
-# def plot_predictive_entropy_histogram(
-#     y_uncertainty: np.ndarray, is_ood: np.ndarray,
-#     uncertainty_type: str, in_dist_str='In-Domain', ood_str='OOD',
-#     title='', plt_path='.'):
-#   """
-#   Should pass all uncertainty scores for in-domain and OOD points.
-#
-#   :param y_uncertainty:
-#   :param is_ood:
-#   :param in_dist_str:
-#   :param ood_str:
-#   :param title:
-#   :param plt_path:
-#   :return:
-#   """
-#   assert uncertainty_type in {'entropy', 'variance'}
-#   short_to_full_uncertainty_type = {
-#     'entropy': 'Predictive Entropy',
-#     'variance': 'Predictive Variance'
-#   }
-#   full_uncertainty_type = short_to_full_uncertainty_type[uncertainty_type]
-#   sns.displot({
-#       full_uncertainty_type: y_uncertainty,
-#       'Dataset': [ood_str if ood_label else in_dist_str for ood_label in is_ood]
-#     }, x=full_uncertainty_type, hue="Dataset")
-#   plt.savefig(osp.join(plt_path, f'predictive_{uncertainty_type}.svg'))
-
-# def plot_predictive_entropy_histogram_all_methods(data_result_dict: DATA_RESULT_DICT):
-#   transposed = transpose_dict(data_result_dict)
-#   return grid_plot_wrapper(
-#     fn=plot_predictive_entropy_histogram_one_method,
-#     ncols=3,
-#     n_plots=len(transposed),
-#     get_kwargs=[],
-#   )
-
-=======
-            f'Saved retention plot for distribution shift {distribution_shift_name},'
-            f'dataset {dataset}, tuning domain {tuning_domain}, '
-            f'metric {retention_type}, models {model_names} to '
-            f'{metric_plot_path}')
 
 
 N_SAMPLES_PER_CLASS = {
@@ -437,26 +390,6 @@
   plt.savefig(osp.join(plt_path, f'predictive_{uncertainty_type}.svg'))
 
 
-def plot_roc_curve(fpr, tpr, roc_auc, title='', plt_path='.'):
-  """
-  Based on scikit-learn examples.
-  https://scikit-learn.org/stable/auto_examples/model_selection/
-  plot_roc.html#sphx-glr-auto-examples-model-selection-plot-roc-py
-  """
-  plt.figure()
-  lw = 2
-  plt.plot(fpr, tpr, color='darkorange',
-           lw=lw, label='ROC curve (area = %0.2f)' % roc_auc)
-  plt.plot([0, 1], [0, 1], color='navy', lw=lw, linestyle='--')
-  plt.xlim([0.0, 1.0])
-  plt.ylim([0.0, 1.05])
-  plt.xlabel('False Positive Rate')
-  plt.ylabel('True Positive Rate')
-  plt.title(f'{title} ROC Curve')
-  plt.legend(loc="lower right")
-  plt.savefig(osp.join(plt_path, 'roc_curve.svg'))
-
-
 def plot_pie_chart(x: Dict[str, float], ax=None, title=""):
   if not ax:
     plt.figure()
@@ -475,7 +408,9 @@
     plot_pie_chart({i: v for i, v in enumerate(array)}, title=name)
 
 
-def compute_data_for_ece_plot(y_true: np.ndarray, y_pred: np.ndarray, n_windows=100) -> Dict[str, np.ndarray]:
+def compute_data_for_ece_plot(
+    y_true: np.ndarray, y_pred: np.ndarray, n_windows=100
+) -> Dict[str, np.ndarray]:
   probs = binary_converter(y_pred).flatten()
   labels = one_hot_encode(y_true, 2).flatten()
 
@@ -487,7 +422,9 @@
   accuracies = []
   # distances = []
   for i in range(len(probs_labels) - window_len):
-    # distances.append((probs_labels[i + window_len, 0] - probs_labels[i, 0]) / float(window_len))
+    # distances.append(
+    #   (probs_labels[i + window_len, 0] -
+    #   probs_labels[i, 0]) / float(window_len))
     mean_confidences = mean_default_zero(probs_labels[i:i + window_len, 0])
     confidences.append(mean_confidences)
     class_accuracies = mean_default_zero(probs_labels[i:i + window_len, 1])
@@ -511,11 +448,11 @@
   ax.plot(xbins, xbins, linestyle=':', color='black')
   ax.set_xlabel('Model Confidence')
   ax.set_ylabel('Model Accuracy')
-  # ax.set_title(f"Reliability Diagram Trained on {train_name}, Evaluated on {ood_name}")
+  # ax.set_title(
+  #   f"Reliability Diagram Trained on {train_name}, Evaluated on {ood_name}")
   # ax.set_title(f"Reliability Diagram")
   ax.legend(loc=4, facecolor='white')
   return ax
-
 
 
 class ModelKey(NamedTuple):
@@ -526,8 +463,6 @@
   num_mc_samples: int  # format f'mc{num_mc_samples}/'
 
 
-RESULT_DICT = Dict[str, List[np.ndarray]]
->>>>>>> 9903ef04
 # RESULT_DICT contains keys [‘y_pred’, ‘y_true’, ‘y_aleatoric_uncert’,
 #   ‘y_epistemic_uncert’, ‘y_total_uncert’, ‘is_ood']
 RESULT_DICT = Dict[str, List[np.ndarray]]
@@ -557,8 +492,6 @@
   return fig
 
 
-<<<<<<< HEAD
-=======
 def parse_model_key(model_key: Tuple):
   model_type, k, is_deterministic, tuning_domain, num_mc_samples = model_key
   return ModelKey(model_type=model_type,
@@ -577,21 +510,28 @@
   )
 
 
-def aggregate_result_dict(result_dict: RESULT_DICT, agg_fns: List[Callable], keys: List=None):
+def aggregate_result_dict(
+    result_dict: RESULT_DICT, agg_fns: List[Callable], keys: List=None
+):
   if keys:
     result_dict = {k: v for k, v in result_dict.items() if k in keys}
-  agg_dict = {k: [fn(np.array(arrays)) for fn in agg_fns] for k, arrays in result_dict.items()}
+  agg_dict = {k: [fn(np.array(arrays)) for fn in agg_fns]
+              for k, arrays in result_dict.items()}
   return agg_dict
 
 
-def plot_ece_one_method(model_key: ModelKey, result_dict: RESULT_DICT, ax=None, n_windows=100, plt_kwargs={}):
+def plot_ece_one_method(
+    model_key: ModelKey, result_dict: RESULT_DICT,
+    ax=None, n_windows=100, plt_kwargs={}):
   if not ax:
     plt.figure()
     ax = plt.gca()
   # compute mean and std ece curves for all seeds
-  ece_data = [compute_data_for_ece_plot(y_true=y_true, y_pred=y_pred, n_windows=n_windows)
-              for y_true, y_pred in zip(result_dict["y_true"], result_dict["y_pred"])]
-  arrays = {key: np.stack([d[key] for d in ece_data]) for key in ece_data[0].keys()}
+  ece_data = [
+    compute_data_for_ece_plot(y_true=y_true, y_pred=y_pred, n_windows=n_windows)
+    for y_true, y_pred in zip(result_dict["y_true"], result_dict["y_pred"])]
+  arrays = {
+    key: np.stack([d[key] for d in ece_data]) for key in ece_data[0].keys()}
   mean = {k: np.mean(array, axis=0) for k, array in arrays.items()}
   std = {k: np.std(array, axis=0) for k, array in arrays.items()}
   # plot them on an axes
@@ -636,19 +576,12 @@
     raise ValueError('Probs must have 1 or 2 dimensions.')
   return probs, num_classes
 
-
-
-
->>>>>>> 9903ef04
 def transpose_dict(d: Dict[Any, Dict[Any, Any]]):
   new_d = defaultdict(dict)
   for k1, v1 in d.items():
     for k2, v2 in v1.items():
       assert k1 not in new_d[k2]
       new_d[k2][k1] = v2
-<<<<<<< HEAD
-  return new_d
-=======
   return new_d
 
 
@@ -658,12 +591,20 @@
     plt.figure()
     ax = plt.gca()
   model_type = model_key.model_type
+
   # draw histogram for ID
-  mean_y_total_uncert = np.mean(domain_result_dict["in_domain_test"]["y_total_uncert"], axis=0)
-  plot_predictive_entropy_line_histogram(mean_y_total_uncert, ax=ax, color="red", title=f"Predictive Entropy {model_type}")
+  mean_y_total_uncert = np.mean(
+    domain_result_dict["in_domain_test"]["y_total_uncert"], axis=0)
+  plot_predictive_entropy_line_histogram(
+    mean_y_total_uncert, ax=ax, color="red",
+    title=f"Predictive Entropy {model_type}")
+
   # draw histogram for OOD
-  mean_y_total_uncert = np.mean(domain_result_dict["ood_test"]["y_total_uncert"], axis=0)
-  plot_predictive_entropy_line_histogram(mean_y_total_uncert, ax=ax, color="blue", title=f"Predictive Entropy {model_type}")
+  mean_y_total_uncert = np.mean(
+    domain_result_dict["ood_test"]["y_total_uncert"], axis=0)
+  plot_predictive_entropy_line_histogram(
+    mean_y_total_uncert, ax=ax, color="blue",
+    title=f"Predictive Entropy {model_type}")
   return ax
 
 
@@ -673,7 +614,8 @@
     ax = plt.gca()
   counts = []
   for i in range(len(thresholds) - 1):
-    count = np.sum(np.logical_and(array >= thresholds[i], array < thresholds[i + 1]))
+    count = np.sum(
+      np.logical_and(array >= thresholds[i], array < thresholds[i + 1]))
     counts.append(count)
   ax.plot(thresholds[:-1], np.array(counts), **kwargs)
   return ax
@@ -706,8 +648,9 @@
   return ax
 
 
-def plot_total_versus_aleatoric_uncertainty_all_methods(data_result_dict: DATA_RESULT_DICT):
-
+def plot_total_versus_aleatoric_uncertainty_all_methods(
+    data_result_dict: DATA_RESULT_DICT
+):
   def one_iter(domain: str, method_key: str):
     result_dict = data_result_dict[domain][method_key]
     plot_total_versus_aleatoric_uncertainty(
@@ -728,9 +671,9 @@
   )
 
 
-
-def plot_total_versus_aleatoric_uncertainty(y_true, y_pred, y_total_uncert,
-                                            threshold=0.5, alpha=0.3):
+def plot_total_versus_aleatoric_uncertainty(
+    y_true, y_pred, y_total_uncert, threshold=0.5, alpha=0.3
+):
   label_pred = np.array(y_pred > threshold, dtype=np.int)
   correct_index = np.nonzero(y_true == label_pred)[0]
   wrong_index = np.nonzero(y_true != label_pred)[0]
@@ -738,17 +681,25 @@
   alea_total_array = np.stack([y_pred, y_total_uncert]).T
 
   fig, axes = plt.subplots(1, 2, sharey=True)
-  # axes[0].scatter(alea_total_array[correct_index, 0], alea_total_array[correct_index, 1], alpha=alpha)
-  # axes[1].scatter(alea_total_array[wrong_index, 0], alea_total_array[wrong_index, 1], alpha=alpha)
-  sns.kdeplot(x=alea_total_array[correct_index, 0], y=alea_total_array[correct_index, 1], fill=True, ax=axes[0],
-              color="green", alpha=alpha)
-  sns.kdeplot(x=alea_total_array[wrong_index, 0], y=alea_total_array[wrong_index, 1], fill=True, ax=axes[1],
-              color="red", alpha=alpha)
+  # axes[0].scatter(
+  #   alea_total_array[correct_index, 0],
+  #   alea_total_array[correct_index, 1], alpha=alpha)
+  # axes[1].scatter(
+  #   alea_total_array[wrong_index, 0],
+  #   alea_total_array[wrong_index, 1], alpha=alpha)
+  sns.kdeplot(
+    x=alea_total_array[correct_index, 0], y=alea_total_array[correct_index, 1],
+    fill=True, ax=axes[0], color="green", alpha=alpha)
+  sns.kdeplot(
+    x=alea_total_array[wrong_index, 0], y=alea_total_array[wrong_index, 1],
+    fill=True, ax=axes[1], color="red", alpha=alpha)
 
 
 def read_eval_folder(path, allow_pickle=True):
   """
-  e.g. path = "gs://drd-fsvi-severity-results/2021-08-23-23-06-42/ood_validation/eval_results_80"
+  e.g. path = (
+    "gs://drd-fsvi-severity-results/2021-08-23-23-06-42/"
+    "ood_validation/eval_results_80")
   """
   filenames = tf.io.gfile.listdir(path)
   d = {}
@@ -759,98 +710,13 @@
   return d
 
 
-# def plot_roc_curve(fpr, tpr, roc_auc, title='', plt_path='.'):
-#   """
-#   Based on scikit-learn examples.
-#   https://scikit-learn.org/stable/auto_examples/model_selection/
-#   plot_roc.html#sphx-glr-auto-examples-model-selection-plot-roc-py
-#   """
-#   plt.figure()
-#   lw = 2
-#   plt.plot(fpr, tpr, color='darkorange',
-#            lw=lw, label='ROC curve (area = %0.2f)' % roc_auc)
-#   plt.plot([0, 1], [0, 1], color='navy', lw=lw, linestyle='--')
-#   plt.xlim([0.0, 1.0])
-#   plt.ylim([0.0, 1.05])
-#   plt.xlabel('False Positive Rate')
-#   plt.ylabel('True Positive Rate')
-#   plt.title(f'{title} ROC Curve')
-#   plt.legend(loc="lower right")
-#   plt.savefig(osp.join(plt_path, 'roc_curve.svg'))
-
-
-def plot_predictive_entropy_histogram_all_methods(data_result_dict: DATA_RESULT_DICT):
+def plot_predictive_entropy_histogram_all_methods(
+    data_result_dict: DATA_RESULT_DICT
+):
   transposed = transpose_dict(data_result_dict)
   return grid_plot_wrapper(
     fn=plot_predictive_entropy_histogram_one_method,
     ncols=3,
     n_plots=len(transposed),
     get_kwargs=[],
-  )
-
-# def plot_auroc_entropy_all(preds_ood_dict: dict,
-#                            preds_test_dict: dict,
-#                            model_list: list,
-#                            data_training: str,
-#                            data_ood: str,
-#                            save_folder: str
-#                            ):
-#   fig, ax = plt.subplots()
-#   plt.subplots_adjust(left=0.20, bottom=0.20)
-#   ax.plot([0, 1], [0, 1], linestyle=":", color="black")
-#
-#   thresholds = np.arange(0, 1.02, 0.02)
-#   for model in tqdm(model_list):
-#     tpr_values = np.zeros(
-#       shape=(thresholds.shape[0], preds_ood_dict[model].shape[0]))
-#     for i in range(preds_ood_dict[model].shape[0]):
-#       predicted_labels_ood = preds_ood_dict[model].mean(1)[i, :]
-#       predicted_labels_test = preds_test_dict[model].mean(1)[i, :]
-#
-#       ood_size = predicted_labels_ood.shape[0]
-#       test_size = predicted_labels_test.shape[0]
-#       anomaly_targets = jnp.concatenate(
-#         (np.zeros(test_size), np.ones(ood_size)))
-#
-#       entropy_test = -(
-#           predicted_labels_test * jnp.log(predicted_labels_test + eps)
-#       ).sum(1)
-#       entropy_ood = -(
-#           predicted_labels_ood * jnp.log(predicted_labels_ood + eps)
-#       ).sum(1)
-#       scores = jnp.concatenate((entropy_test, entropy_ood))
-#       fpr, tpr, _ = sklearn.metrics.roc_curve(anomaly_targets, scores)
-#
-#       for j in range(thresholds.shape[0]):
-#         fpr_idx = np.abs(fpr - thresholds[j]).argmin()
-#         tpr_values[j, i] = tpr[fpr_idx]
-#
-#     tpr_value_mean = tpr_values.mean(1)
-#     tpr_value_std = tpr_values.std(1)
-#     tpr_value_ste = scipy.stats.sem(tpr_values, axis=1)
-#     ax.plot(thresholds,
-#             tpr_value_mean,
-#             color=color_list[model],
-#             label=label_list[model],
-#             linestyle=linestyle_list[model])
-#     ax.fill_between(
-#       thresholds,
-#       tpr_value_mean - tpr_value_ste,
-#       tpr_value_mean + tpr_value_ste,
-#       color=color_list[model],
-#       alpha=alpha,
-#     )
-#   # ax.legend(facecolor="white")
-#   ax.set_xlabel(f"False Positive Rate")
-#   ax.set_ylabel(f"True Positive Rate")
-#   ax.set_ylim([-0.05, 1.05])
-#   ax.set_xlim([-0.03, 1.03])
-#   # ax.set_title(f"Trained on {train_name}, Evaluated on {ood_name}")
-#   os.makedirs(f"{save_folder}", exist_ok=True)
-#   fig.savefig(
-#     f"{save_folder}/{data_training.lower()}"
-#     + "_"
-#     + f"{data_ood.lower()}_auroc_entropy.pdf",
-#   )
-#   return fig, ax
->>>>>>> 9903ef04
+  )