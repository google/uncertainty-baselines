--- conflicted
+++ resolved
@@ -20,7 +20,6 @@
 """
 
 import functools
-<<<<<<< HEAD
 import pdb
 from typing import Dict
 
@@ -31,7 +30,6 @@
 from jax import numpy as jnp
 from scipy.stats import bernoulli
 import jax.numpy as jnp
-=======
 # import pdb
 from typing import Dict
 
@@ -42,7 +40,6 @@
 # from jax import numpy as jnp
 from scipy.stats import bernoulli
 # import jax.numpy as jnp
->>>>>>> 6b6020a3
 
 tfd = tfp.distributions
 
@@ -746,7 +743,6 @@
 #
 
 
-<<<<<<< HEAD
 def binary_entropy_jax(array):
   return jax.scipy.special.entr(array) + jax.scipy.special.entr(1 - array)
 
@@ -825,83 +821,6 @@
     'epistemic_uncertainty': predictive_entropy - expected_entropy,  # MI
     'aleatoric_uncertainty': expected_entropy
   }
-=======
-# def binary_entropy_jax(array):
-#   return jax.scipy.special.entr(array) + jax.scipy.special.entr(1 - array)
-
-
-# def fsvi_predict_and_decompose_uncertainty(
-#         x,
-#         model,
-#         rng_key,
-#         training_setting,
-#         num_samples,
-#         params,
-#         state,
-# ):
-#   """
-#   Args:
-#     x: `numpy.ndarray`, datapoints from input space, with shape [B, H, W, 3],
-#     where B the batch size and H, W the input images height and width
-#     accordingly.
-#     model: a probabilistic model (e.g., `tensorflow.keras.model`) which accepts
-#       input with shape [B, H, W, 3] and outputs sigmoid probability [0.0, 1.0],
-#       and also accepts boolean argument `training` for disabling e.g.,
-#       BatchNorm, Dropout at test time, as well as rng_key as random key for the
-#       forward passes.
-#     rng_key: `jax.numpy.ndarray`, jax random key for the forward passes.
-#     training_setting: bool, if True, run model prediction in training mode. See
-#       note in docstring at top of file.
-#   Returns:
-#     mean: `numpy.ndarray`, predictive mean, with shape [B].
-#     uncertainty: `numpy.ndarray`, uncertainty in prediction,
-#       with shape [B].
-#   """
-#   # mc_samples has shape [T, B]
-#   preds_y_samples, _, _ = model.predict_y_multisample_jitted(
-#     params=params,
-#     state=state,
-#     inputs=x,
-#     rng_key=rng_key,
-#     n_samples=num_samples,
-#     is_training=training_setting,
-#   )
-#   mc_samples = preds_y_samples[:, :, 1]
-#
-#   return predict_and_decompose_uncertainty_jax(mc_samples=mc_samples)
-
-
-# def predict_and_decompose_uncertainty_jax(mc_samples: jnp.ndarray):
-#   """Given a set of MC samples, decomposes uncertainty into
-#     aleatoric and epistemic parts.
-#   Args:
-#     mc_samples: `np.ndarray`, Monte Carlo samples from a sigmoid predictive
-#       distribution, shape [T, B] where T is the number of samples and B
-#       is the batch size.
-#   Returns:
-#     Dict: {
-#       mean: `numpy.ndarray`, predictive mean, with shape [B].
-#       predictive_entropy: `numpy.ndarray`, predictive entropy, with shape [B].
-#       predictive_variance: `numpy.ndarray`, predictive variance, with shape [B].
-#       epistemic_uncertainty: `numpy.ndarray`, mutual info, with shape [B].
-#       aleatoric_uncertainty: `numpy.ndarray`, expected entropy, with shape [B].
-#     }
-#   """
-#   expected_entropy = binary_entropy_jax(mc_samples).mean(axis=0)
-#
-#   # Bernoulli output distribution
-#   predictive_mean = mc_samples.mean(axis=0)
-#   predictive_entropy = binary_entropy_jax(predictive_mean)
-#   predictive_variance = predictive_mean * (1 - predictive_mean)
-#
-#   return {
-#     'prediction': predictive_mean,
-#     'predictive_entropy': predictive_entropy,
-#     'predictive_variance': predictive_variance,
-#     'epistemic_uncertainty': predictive_entropy - expected_entropy,  # MI
-#     'aleatoric_uncertainty': expected_entropy
-#   }
->>>>>>> 6b6020a3
 
 
 def get_dist_mean_and_uncertainty(dist: bernoulli):
@@ -976,11 +895,7 @@
   ('rank1', True): variational_ensemble_predict_and_decompose_uncertainty,
   ('swag', False): None,  # SWAG requires sampling outside the dataset loop
   ('swag', True): None,
-<<<<<<< HEAD
   ('fsvi', False): fsvi_predict_and_decompose_uncertainty,
-=======
-  # ('fsvi', False): fsvi_predict_and_decompose_uncertainty
->>>>>>> 6b6020a3
 }
 
 # (model_type, use_ensemble): predict_and_decompose_uncertainty_fn
