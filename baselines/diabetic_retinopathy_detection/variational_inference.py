# coding=utf-8
# Copyright 2021 The Uncertainty Baselines Authors.
#
# Licensed under the Apache License, Version 2.0 (the "License");
# you may not use this file except in compliance with the License.
# You may obtain a copy of the License at
#
#     http://www.apache.org/licenses/LICENSE-2.0
#
# Unless required by applicable law or agreed to in writing, software
# distributed under the License is distributed on an "AS IS" BASIS,
# WITHOUT WARRANTIES OR CONDITIONS OF ANY KIND, either express or implied.
# See the License for the specific language governing permissions and
# limitations under the License.

"""Variational Inference ResNet50 trained on Kaggle's Diabetic Retinopathy Detection.

This script performs variational inference with a few notable techniques:

1. Normal prior whose mean is tied at the variational posterior's.
    This makes the KL penalty only penalize the weight posterior's standard
    deviation and not its mean.
    The prior's standard deviation can be fixed as a hyperparameter, but is by
    default set to the He initializer stddev: sqrt(2 / fan_in) (Neal 1995).
2. Fully factorized normal variational distribution (Blundell et al., 2015).
3. Flipout for lower-variance gradients in convolutional layers and the final
   dense layer (Wen et al., 2018).
4. KL annealing (Bowman et al., 2015).
"""

import datetime
import os
import pathlib
import pprint
import time

from absl import app
from absl import flags
from absl import logging
import tensorflow as tf
import uncertainty_baselines as ub
import utils
import wandb

from tensorboard.plugins.hparams import api as hp
from pprint import pformat
import wandb

import pathlib
from datetime import datetime
from pprint import pformat


DEFAULT_NUM_EPOCHS = 90

# Data load / output flags.
flags.DEFINE_string(
    'output_dir', '/tmp/diabetic_retinopathy_detection/variational_inference',
    'The directory where the model weights and '
    'training/evaluation summaries are stored.')
flags.DEFINE_string('data_dir', None, 'Path to training and testing data.')
flags.DEFINE_bool('use_validation', True, 'Whether to use a validation split.')
flags.DEFINE_bool('use_test', False, 'Whether to use a test split.')
<<<<<<< HEAD
flags.DEFINE_string(
  'preproc_builder_config', 'btgraham-300',
  ("Determines the preprocessing procedure for the images. Supported options: "
   "{btgraham-300, blur-3-btgraham-300, blur-5-btgraham-300, "
   "blur-10-btgraham-300, blur-20-btgraham-300}."))
flags.DEFINE_string(
  'dr_decision_threshold', 'moderate',
  ("specifies where to binarize the labels {0, 1, 2, 3, 4} to create the "
   "binary classification task. Only affects the APTOS dataset partitioning. "
   "'mild': classify {0} vs {1, 2, 3, 4}, i.e., mild DR or worse?"
   "'moderate': classify {0, 1} vs {2, 3, 4}, i.e., moderate DR or worse?"))
flags.DEFINE_bool(
  'load_from_checkpoint', False, "Attempt to load from checkpoint")
=======
flags.DEFINE_string('preproc_builder_config', 'btgraham-300', (
    'Determines the preprocessing procedure for the images. Supported options: '
    '{btgraham-300, blur-3-btgraham-300, blur-5-btgraham-300, '
    'blur-10-btgraham-300, blur-20-btgraham-300}.'))
flags.DEFINE_string(
    'dr_decision_threshold', 'moderate',
    ('specifies where to binarize the labels {0, 1, 2, 3, 4} to create the '
     'binary classification task. Only affects the APTOS dataset partitioning. '
     "'mild': classify {0} vs {1, 2, 3, 4}, i.e., mild DR or worse?"
     "'moderate': classify {0, 1} vs {2, 3, 4}, i.e., moderate DR or worse?"))
flags.DEFINE_bool('load_from_checkpoint', False,
                  'Attempt to load from checkpoint')
>>>>>>> 0c307fe3
flags.DEFINE_string('checkpoint_dir', None, 'Path to load Keras checkpoints.')
flags.DEFINE_bool('cache_eval_datasets', False, 'Caches eval datasets.')

# Logging and hyperparameter tuning.
flags.DEFINE_bool('use_wandb', True, 'Use wandb for logging.')
flags.DEFINE_string('wandb_dir', 'wandb', 'Directory where wandb logs go.')
flags.DEFINE_string('project', 'ub-debug', 'Wandb project name.')
flags.DEFINE_string('exp_name', None, 'Give experiment a name.')
flags.DEFINE_string('exp_group', None, 'Give experiment a group name.')

# OOD flags.
flags.DEFINE_string(
<<<<<<< HEAD
  'distribution_shift', None,
  ("Specifies distribution shift to use, if any."
   "aptos: loads APTOS (India) OOD validation and test datasets. "
   "  Kaggle/EyePACS in-domain datasets are unchanged."
   "severity: uses DiabeticRetinopathySeverityShift dataset, a subdivision "
   "  of the Kaggle/EyePACS dataset to hold out clinical severity labels "
   "  as OOD."))
flags.DEFINE_bool(
  'load_train_split', True,
  "Should always be enabled - required to load train split of the dataset.")
=======
    'distribution_shift', None,
    ('Specifies distribution shift to use, if any.'
     'aptos: loads APTOS (India) OOD validation and test datasets. '
     '  Kaggle/EyePACS in-domain datasets are unchanged.'
     'severity: uses DiabeticRetinopathySeverityShift dataset, a subdivision '
     '  of the Kaggle/EyePACS dataset to hold out clinical severity labels '
     '  as OOD.'))
flags.DEFINE_bool(
    'load_train_split', True,
    'Should always be enabled - required to load train split of the dataset.')
>>>>>>> 0c307fe3

# Learning rate / SGD flags.
flags.DEFINE_float('base_learning_rate', 0.48065, 'Base learning rate.')
flags.DEFINE_float('one_minus_momentum', 0.076935, 'Optimizer momentum.')
flags.DEFINE_integer(
    'lr_warmup_epochs', 1,
    'Number of epochs for a linear warmup to the initial '
    'learning rate. Use 0 to do no warmup.')
flags.DEFINE_float('lr_decay_ratio', 0.2, 'Amount to decay learning rate.')
flags.DEFINE_list('lr_decay_epochs', ['30', '60'],
                  'Epochs to decay learning rate by.')

# VI flags.
flags.DEFINE_integer('num_mc_samples_train', 1,
                     'Number of MC samples used during training.')
flags.DEFINE_integer('num_mc_samples_eval', 5,
                     'Number of MC samples to use for prediction.')
flags.DEFINE_bool(
    'tied_mean_prior', True,
    'If True, fix the mean of the prior to that of the variational posterior. '
    'This causes the KL to only penalize the standard deviation of the weight '
    'posterior, and not its mean.')
flags.DEFINE_integer('kl_annealing_epochs', 200,
                     'Number of epochs over which to anneal the KL term to 1.')
flags.DEFINE_float(
    'prior_stddev', None, 'Sets a fixed stddev for weight prior. '
    'If None, defaults to the He initializer stddev: sqrt(2 / fan_in).')
flags.DEFINE_float(
    'stddev_mean_init', 0.00097618,
    'Initializes the mean of the TruncatedNormal from which we sample the '
    'initial posterior standard deviation: '
    'mean = np.log(np.expm1(stddev_mean_init)).')
flags.DEFINE_float(
    'stddev_stddev_init', 0.41994,
    'Standard deviation of the TruncatedNormal from which we sample the '
    'initial posterior standard deviation.')

# General model flags.
flags.DEFINE_integer('seed', 42, 'Random seed.')
flags.DEFINE_string(
<<<<<<< HEAD
  'class_reweight_mode', None,
  'Dataset is imbalanced (19.6%, 18.8%, 19.2% positive examples in train, val,'
  'test respectively). `None` (default) will not perform any loss reweighting. '
  '`constant` will use the train proportions to reweight the binary cross '
  'entropy loss. `minibatch` will use the proportions of each minibatch to '
  'reweight the loss.')
=======
    'class_reweight_mode', None,
    'Dataset is imbalanced (19.6%, 18.8%, 19.2% positive examples in train, val,'
    'test respectively). `None` (default) will not perform any loss reweighting. '
    '`constant` will use the train proportions to reweight the binary cross '
    'entropy loss. `minibatch` will use the proportions of each minibatch to '
    'reweight the loss.')
>>>>>>> 0c307fe3
flags.DEFINE_float('l2', 0.00013178, 'L2 regularization coefficient.')
flags.DEFINE_integer('train_epochs', DEFAULT_NUM_EPOCHS,
                     'Number of training epochs.')
flags.DEFINE_integer('batch_size', 32,
                     'The per-core training/validation/test batch size.')
flags.DEFINE_integer(
    'checkpoint_interval', 25, 'Number of epochs between saving checkpoints. '
    'Use -1 to never save checkpoints.')

# Metric flags.
flags.DEFINE_integer('num_bins', 15, 'Number of bins for ECE.')

# Accelerator flags.
flags.DEFINE_bool('force_use_cpu', False, 'If True, force usage of CPU')
flags.DEFINE_bool('use_gpu', False, 'Whether to run on GPU or otherwise TPU.')
flags.DEFINE_bool('use_bfloat16', False, 'Whether to use mixed precision.')
flags.DEFINE_integer('num_cores', 8, 'Number of TPU cores or number of GPUs.')
flags.DEFINE_string(
    'tpu', None,
    'Name of the TPU. Only used if force_use_cpu and use_gpu are both False.'
    'Specify `read-from-file` to retrieve the name from tpu_name.txt.')
FLAGS = flags.FLAGS


def main(argv):
  del argv  # unused arg
  tf.random.set_seed(FLAGS.seed)

  # Wandb Setup
  if FLAGS.use_wandb:
    pathlib.Path(FLAGS.wandb_dir).mkdir(parents=True, exist_ok=True)
    wandb_args = dict(
<<<<<<< HEAD
      project=FLAGS.project,
      entity="uncertainty-baselines",
      dir=FLAGS.wandb_dir,
      reinit=True,
      name=FLAGS.exp_name,
      group=FLAGS.exp_group)
    wandb_run = wandb.init(**wandb_args)
    wandb.config.update(FLAGS, allow_val_change=True)
    output_dir = str(os.path.join(
      FLAGS.output_dir, datetime.now().strftime("%Y-%m-%d-%H-%M-%S")))
=======
        project=FLAGS.project,
        entity='uncertainty-baselines',
        dir=FLAGS.wandb_dir,
        reinit=True,
        name=FLAGS.exp_name,
        group=FLAGS.exp_group)
    wandb_run = wandb.init(**wandb_args)
    wandb.config.update(FLAGS, allow_val_change=True)
    output_dir = str(
        os.path.join(FLAGS.output_dir,
                     datetime.datetime.now().strftime('%Y-%m-%d-%H-%M-%S')))
>>>>>>> 0c307fe3
  else:
    wandb_run = None
    output_dir = FLAGS.output_dir

  tf.io.gfile.makedirs(output_dir)
  logging.info('Saving checkpoints at %s', output_dir)

  # Log Run Hypers
  hypers_dict = {
<<<<<<< HEAD
    'batch_size': FLAGS.batch_size,
    'base_learning_rate': FLAGS.base_learning_rate,
    'one_minus_momentum': FLAGS.one_minus_momentum,
    'l2': FLAGS.l2,
    'stddev_mean_init': FLAGS.stddev_mean_init,
    'stddev_stddev_init': FLAGS.stddev_stddev_init,
  }
  logging.info('Hypers:')
  logging.info(pformat(hypers_dict))
=======
      'batch_size': FLAGS.batch_size,
      'base_learning_rate': FLAGS.base_learning_rate,
      'one_minus_momentum': FLAGS.one_minus_momentum,
      'l2': FLAGS.l2,
      'stddev_mean_init': FLAGS.stddev_mean_init,
      'stddev_stddev_init': FLAGS.stddev_stddev_init,
  }
  logging.info('Hypers:')
  logging.info(pprint.pformat(hypers_dict))
>>>>>>> 0c307fe3

  # Initialize distribution strategy on flag-specified accelerator
  strategy = utils.init_distribution_strategy(
    FLAGS.force_use_cpu, FLAGS.use_gpu, FLAGS.tpu)
  use_tpu = not (FLAGS.force_use_cpu or FLAGS.use_gpu)

  # Only permit use of L2 regularization with a tied mean prior
  if FLAGS.l2 is not None and FLAGS.l2 > 0 and not FLAGS.tied_mean_prior:
    raise NotImplementedError(
        'For a principled objective, L2 regularization should not be used '
        'when the prior mean is untied from the posterior mean.')

  batch_size = FLAGS.batch_size * FLAGS.num_cores

  # Reweighting loss for class imbalance
  class_reweight_mode = FLAGS.class_reweight_mode
  if class_reweight_mode == 'constant':
    class_weights = utils.get_diabetic_retinopathy_class_balance_weights()
  else:
    class_weights = None

  # Load in datasets.
  datasets, steps = utils.load_dataset(
<<<<<<< HEAD
    train_batch_size=batch_size, eval_batch_size=batch_size,
    flags=FLAGS, strategy=strategy)
  available_splits = list(datasets.keys())
  test_splits = [split for split in available_splits if 'test' in split]
  eval_splits = [split for split in available_splits
                 if 'validation' in split or 'test' in split]
=======
      train_batch_size=batch_size,
      eval_batch_size=batch_size,
      flags=FLAGS,
      strategy=strategy)
  available_splits = list(datasets.keys())
  test_splits = [split for split in available_splits if 'test' in split]
  eval_splits = [
      split for split in available_splits
      if 'validation' in split or 'test' in split
  ]
>>>>>>> 0c307fe3

  # Iterate eval datasets
  eval_datasets = {split: iter(datasets[split]) for split in eval_splits}
  dataset_train = datasets['train']
  train_steps_per_epoch = steps['train']
  train_dataset_size = train_steps_per_epoch * batch_size

  if FLAGS.use_bfloat16:
    policy = tf.keras.mixed_precision.experimental.Policy('mixed_bfloat16')
    tf.keras.mixed_precision.experimental.set_policy(policy)

  summary_writer = tf.summary.create_file_writer(
      os.path.join(output_dir, 'summaries'))

  if FLAGS.prior_stddev is None:
    logging.info(
<<<<<<< HEAD
      'A fixed prior stddev was not supplied. Computing a prior stddev = '
      'sqrt(2 / fan_in) for each layer. This is recommended over providing '
      'a fixed prior stddev.')
=======
        'A fixed prior stddev was not supplied. Computing a prior stddev = '
        'sqrt(2 / fan_in) for each layer. This is recommended over providing '
        'a fixed prior stddev.')
>>>>>>> 0c307fe3

  with strategy.scope():
    logging.info('Building Keras ResNet-50 Variational Inference model.')
    model = None
    if FLAGS.load_from_checkpoint:
      initial_epoch, model = utils.load_keras_checkpoints(
<<<<<<< HEAD
        FLAGS.checkpoint_dir, load_ensemble=False, return_epoch=True)
    else:
      initial_epoch = 0
      model = ub.models.resnet50_variational(
        input_shape=utils.load_input_shape(dataset_train),
        num_classes=1,  # binary classification task
        prior_stddev=FLAGS.prior_stddev,
        dataset_size=train_dataset_size,
        stddev_mean_init=FLAGS.stddev_mean_init,
        stddev_stddev_init=FLAGS.stddev_stddev_init,
        tied_mean_prior=FLAGS.tied_mean_prior)
=======
          FLAGS.checkpoint_dir, load_ensemble=False, return_epoch=True)
    else:
      initial_epoch = 0
      model = ub.models.resnet50_variational(
          input_shape=utils.load_input_shape(dataset_train),
          num_classes=1,  # binary classification task
          prior_stddev=FLAGS.prior_stddev,
          dataset_size=train_dataset_size,
          stddev_mean_init=FLAGS.stddev_mean_init,
          stddev_stddev_init=FLAGS.stddev_stddev_init,
          tied_mean_prior=FLAGS.tied_mean_prior)
>>>>>>> 0c307fe3
      utils.log_model_init_info(model=model)

    # Linearly scale learning rate and the decay epochs by vanilla settings.
    base_lr = FLAGS.base_learning_rate
    lr_decay_epochs = [
        (int(start_epoch_str) * FLAGS.train_epochs) // DEFAULT_NUM_EPOCHS
        for start_epoch_str in FLAGS.lr_decay_epochs
    ]

    lr_schedule = ub.schedules.WarmUpPiecewiseConstantSchedule(
        train_steps_per_epoch,
        base_lr,
        decay_ratio=FLAGS.lr_decay_ratio,
        decay_epochs=lr_decay_epochs,
        warmup_epochs=FLAGS.lr_warmup_epochs)
    optimizer = tf.keras.optimizers.SGD(
        lr_schedule, momentum=1.0 - FLAGS.one_minus_momentum, nesterov=True)
    metrics = utils.get_diabetic_retinopathy_base_metrics(
        use_tpu=use_tpu,
        num_bins=FLAGS.num_bins,
        use_validation=FLAGS.use_validation,
        available_splits=available_splits)

    # VI specific metrics
    metrics.update({
        'train/kl': tf.keras.metrics.Mean(),
        'train/kl_scale': tf.keras.metrics.Mean()
    })

<<<<<<< HEAD
    # TODO: debug or remove
=======
    # TODO(nband): debug or remove
>>>>>>> 0c307fe3
    # checkpoint = tf.train.Checkpoint(model=model, optimizer=optimizer)
    # latest_checkpoint = tf.train.latest_checkpoint(output_dir)
    # if latest_checkpoint:
    #   # checkpoint.restore must be within a strategy.scope()
    #   # so that optimizer slot variables are mirrored.
    #   checkpoint.restore(latest_checkpoint)
    #   logging.info('Loaded checkpoint %s', latest_checkpoint)
    #   initial_epoch = optimizer.iterations.numpy() // steps_per_epoch

  # Define metrics outside the accelerator scope for CPU eval.
  # This will cause an error on TPU.
  if not use_tpu:
    metrics.update(
<<<<<<< HEAD
      utils.get_diabetic_retinopathy_cpu_metrics(
        available_splits=available_splits,
        use_validation=FLAGS.use_validation))

  for test_split in test_splits:
    metrics.update({f'{test_split}/ms_per_example': tf.keras.metrics.Mean()})
=======
        utils.get_diabetic_retinopathy_cpu_metrics(
            available_splits=available_splits,
            use_validation=FLAGS.use_validation))
>>>>>>> 0c307fe3

  for test_split in test_splits:
    metrics.update({f'{test_split}/ms_per_example': tf.keras.metrics.Mean()})

  # Initialize loss function based on class reweighting setting
  loss_fn = utils.get_diabetic_retinopathy_loss_fn(
      class_reweight_mode=class_reweight_mode, class_weights=class_weights)

  # * Prepare for Evaluation *

  # Get the wrapper function which will produce uncertainty estimates for
  # our choice of method and Y/N ensembling.
  uncertainty_estimator_fn = utils.get_uncertainty_estimator(
<<<<<<< HEAD
    'variational_inference', use_ensemble=False, use_tf=True)

  # Wrap our estimator to predict probabilities (apply sigmoid on logits)
  eval_estimator = utils.wrap_retinopathy_estimator(
    model, use_mixed_precision=FLAGS.use_bfloat16, numpy_outputs=False)

  estimator_args = {
    'num_samples': FLAGS.num_mc_samples_eval
  }
=======
      'variational_inference', use_ensemble=False, use_tf=True)

  # Wrap our estimator to predict probabilities (apply sigmoid on logits)
  eval_estimator = utils.wrap_retinopathy_estimator(
      model, use_mixed_precision=FLAGS.use_bfloat16, numpy_outputs=False)

  estimator_args = {'num_samples': FLAGS.num_mc_samples_eval}
>>>>>>> 0c307fe3

  @tf.function
  def train_step(iterator):
    """Training step function."""
    print('tracing training')
    def step_fn(inputs):
      """Per-replica step function."""
      images = inputs['features']
      labels = inputs['labels']

      # For minibatch class reweighting, initialize per-batch loss function
      if class_reweight_mode == 'minibatch':
        print('Retracing loss fn retrieval')
        batch_loss_fn = utils.get_minibatch_reweighted_loss_fn(labels=labels)
      else:
        batch_loss_fn = loss_fn

      with tf.GradientTape() as tape:
<<<<<<< HEAD
        # TODO: TPU-friendly implem
        if FLAGS.num_mc_samples_train > 1:
          logits_arr = tf.TensorArray(
            tf.float32, size=FLAGS.num_mc_samples_train)
=======
        # TODO(nband): TPU-friendly implem
        if FLAGS.num_mc_samples_train > 1:
          logits_arr = tf.TensorArray(
              tf.float32, size=FLAGS.num_mc_samples_train)
>>>>>>> 0c307fe3

          for i in tf.range(FLAGS.num_mc_samples_train):
            logits = model(images, training=True)
            # logits = tf.squeeze(logits, axis=-1)
            # if FLAGS.use_bfloat16:
            #   logits = tf.cast(logits, tf.float32)

            logits_arr = logits_arr.write(i, logits)

          logits_list = logits_arr.stack()

<<<<<<< HEAD
        # if FLAGS.num_mc_samples_train > 1:
        #   # Pythonic Implem
        #   logits_list = []
        #   for _ in range(FLAGS.num_mc_samples_train):
        #     print('Tracing for loop')
        #     logits = model(images, training=True)
        #     if FLAGS.use_bfloat16:
        #       print('tracing bfloat conditional')
        #       logits = tf.cast(logits, tf.float32)
        #
        #     logits = tf.squeeze(logits, axis=-1)
        #     logits_list.append(logits)
        #
        #   # Logits dimension is (num_samples, batch_size).
        #   logits_list = tf.stack(logits_list, axis=0)
=======
          # if FLAGS.num_mc_samples_train > 1:
          #   # Pythonic Implem
          #   logits_list = []
          #   for _ in range(FLAGS.num_mc_samples_train):
          #     print('Tracing for loop')
          #     logits = model(images, training=True)
          #     if FLAGS.use_bfloat16:
          #       print('tracing bfloat conditional')
          #       logits = tf.cast(logits, tf.float32)
          #
          #     logits = tf.squeeze(logits, axis=-1)
          #     logits_list.append(logits)
          #
          #   # Logits dimension is (num_samples, batch_size).
          #   logits_list = tf.stack(logits_list, axis=0)
>>>>>>> 0c307fe3

          probs_list = tf.nn.sigmoid(logits_list)
          probs = tf.reduce_mean(probs_list, axis=0)
          negative_log_likelihood = tf.reduce_mean(
<<<<<<< HEAD
            batch_loss_fn(
              y_true=tf.expand_dims(labels, axis=-1),
              y_pred=probs,
              from_logits=False))
=======
              batch_loss_fn(
                  y_true=tf.expand_dims(labels, axis=-1),
                  y_pred=probs,
                  from_logits=False))
>>>>>>> 0c307fe3
        else:
          # Single train step
          logits = model(images, training=True)
          if FLAGS.use_bfloat16:
            logits = tf.cast(logits, tf.float32)
          negative_log_likelihood = tf.reduce_mean(
              batch_loss_fn(
                  y_true=tf.expand_dims(labels, axis=-1),
                  y_pred=logits,
                  from_logits=True))
          probs = tf.squeeze(tf.nn.sigmoid(logits))

        filtered_variables = []
        for var in model.trainable_variables:
          # Apply l2 on the BN parameters and bias terms. This
          # excludes only fast weight approximate posterior/prior parameters,
          # but pay caution to their naming scheme.
          if 'bn' in var.name or 'bias' in var.name:
            filtered_variables.append(tf.reshape(var, (-1,)))

        l2_loss = FLAGS.l2 * 2 * tf.nn.l2_loss(
            tf.concat(filtered_variables, axis=0))
        kl = sum(model.losses)
        kl_scale = tf.cast(optimizer.iterations + 1, kl.dtype)
        kl_scale /= train_steps_per_epoch * FLAGS.kl_annealing_epochs
        kl_scale = tf.minimum(1., kl_scale)
        kl_loss = kl_scale * kl

        loss = negative_log_likelihood + l2_loss + kl_loss

        # Scale the loss given the TPUStrategy will reduce sum all gradients.
        scaled_loss = loss / strategy.num_replicas_in_sync

      grads = tape.gradient(scaled_loss, model.trainable_variables)
      optimizer.apply_gradients(zip(grads, model.trainable_variables))

      metrics['train/loss'].update_state(loss)
      metrics['train/negative_log_likelihood'].update_state(
          negative_log_likelihood)
      metrics['train/kl'].update_state(kl)
      metrics['train/kl_scale'].update_state(kl_scale)
      metrics['train/accuracy'].update_state(labels, probs)
      metrics['train/auprc'].update_state(labels, probs)
      metrics['train/auroc'].update_state(labels, probs)

      if not use_tpu:
        metrics['train/ece'].add_batch(probs, label=labels)

    for _ in tf.range(tf.cast(train_steps_per_epoch, tf.int32)):
      strategy.run(step_fn, args=(next(iterator),))

  start_time = time.time()

  train_iterator = iter(dataset_train)

  for epoch in range(initial_epoch, FLAGS.train_epochs):
    logging.info('Starting to run epoch: %s', epoch + 1)
    train_step(train_iterator)

    current_step = (epoch + 1) * train_steps_per_epoch
    max_steps = train_steps_per_epoch * FLAGS.train_epochs
    time_elapsed = time.time() - start_time
    steps_per_sec = float(current_step) / time_elapsed
    eta_seconds = (max_steps - current_step) / steps_per_sec
    message = ('{:.1%} completion: epoch {:d}/{:d}. {:.1f} steps/s. '
               'ETA: {:.0f} min. Time elapsed: {:.0f} min'.format(
                   current_step / max_steps, epoch + 1, FLAGS.train_epochs,
                   steps_per_sec, eta_seconds / 60, time_elapsed / 60))
    logging.info(message)

    # eval_datasets = {'ood_validation': eval_datasets['ood_validation']}
    # Run evaluation on all evaluation datasets, and compute metrics
    per_pred_results, total_results = utils.evaluate_model_and_compute_metrics(
<<<<<<< HEAD
      strategy, eval_datasets, steps, metrics, eval_estimator,
      uncertainty_estimator_fn, batch_size, available_splits,
      estimator_args=estimator_args, call_dataset_iter=False,
      is_deterministic=False, num_bins=FLAGS.num_bins,
      use_tpu=use_tpu, return_per_pred_results=True)
=======
        strategy,
        eval_datasets,
        steps,
        metrics,
        eval_estimator,
        uncertainty_estimator_fn,
        batch_size,
        available_splits,
        estimator_args=estimator_args,
        call_dataset_iter=False,
        is_deterministic=False,
        num_bins=FLAGS.num_bins,
        use_tpu=use_tpu,
        return_per_pred_results=True)
>>>>>>> 0c307fe3

    # Optionally log to wandb
    if FLAGS.use_wandb:
      wandb.log(total_results, step=epoch)

    with summary_writer.as_default():
      for name, result in total_results.items():
        if result is not None:
          tf.summary.scalar(name, result, step=epoch + 1)

    for metric in metrics.values():
      metric.reset_states()

    if (FLAGS.checkpoint_interval > 0 and
        (epoch + 1) % FLAGS.checkpoint_interval == 0):
      # checkpoint_name = checkpoint.save(
      #     os.path.join(output_dir, 'checkpoint'))
      # logging.info('Saved checkpoint to %s', checkpoint_name)

      # TODO(nband): debug checkpointing
      # Also save Keras model, due to checkpoint.save issue.
<<<<<<< HEAD
      keras_model_name = os.path.join(output_dir,
                                      f'keras_model_{epoch + 1}')
=======
      keras_model_name = os.path.join(output_dir, f'keras_model_{epoch + 1}')
>>>>>>> 0c307fe3
      model.save(keras_model_name)
      logging.info('Saved keras model to %s', keras_model_name)

      # Save per-prediction metrics
      utils.save_per_prediction_results(
<<<<<<< HEAD
        output_dir, epoch + 1, per_pred_results, verbose=False)
=======
          output_dir, epoch + 1, per_pred_results, verbose=False)
>>>>>>> 0c307fe3

  # final_checkpoint_name = checkpoint.save(
  #     os.path.join(output_dir, 'checkpoint'),)
  # logging.info('Saved last checkpoint to %s', final_checkpoint_name)

  keras_model_name = os.path.join(output_dir,
                                  f'keras_model_{FLAGS.train_epochs}')
  model.save(keras_model_name)
  logging.info('Saved keras model to %s', keras_model_name)

  # Save per-prediction metrics
  utils.save_per_prediction_results(
<<<<<<< HEAD
    output_dir, FLAGS.train_epochs, per_pred_results, verbose=False)
=======
      output_dir, FLAGS.train_epochs, per_pred_results, verbose=False)
>>>>>>> 0c307fe3

  with summary_writer.as_default():
    hp.hparams({
        'base_learning_rate': FLAGS.base_learning_rate,
        'one_minus_momentum': FLAGS.one_minus_momentum,
        'l2': FLAGS.l2,
        'stddev_mean_init': FLAGS.stddev_mean_init,
        'stddev_stddev_init': FLAGS.stddev_stddev_init,
    })

  if wandb_run is not None:
    wandb_run.finish()


if __name__ == '__main__':
  app.run(main)<|MERGE_RESOLUTION|>--- conflicted
+++ resolved
@@ -43,12 +43,6 @@
 import wandb
 
 from tensorboard.plugins.hparams import api as hp
-from pprint import pformat
-import wandb
-
-import pathlib
-from datetime import datetime
-from pprint import pformat
 
 
 DEFAULT_NUM_EPOCHS = 90
@@ -61,21 +55,6 @@
 flags.DEFINE_string('data_dir', None, 'Path to training and testing data.')
 flags.DEFINE_bool('use_validation', True, 'Whether to use a validation split.')
 flags.DEFINE_bool('use_test', False, 'Whether to use a test split.')
-<<<<<<< HEAD
-flags.DEFINE_string(
-  'preproc_builder_config', 'btgraham-300',
-  ("Determines the preprocessing procedure for the images. Supported options: "
-   "{btgraham-300, blur-3-btgraham-300, blur-5-btgraham-300, "
-   "blur-10-btgraham-300, blur-20-btgraham-300}."))
-flags.DEFINE_string(
-  'dr_decision_threshold', 'moderate',
-  ("specifies where to binarize the labels {0, 1, 2, 3, 4} to create the "
-   "binary classification task. Only affects the APTOS dataset partitioning. "
-   "'mild': classify {0} vs {1, 2, 3, 4}, i.e., mild DR or worse?"
-   "'moderate': classify {0, 1} vs {2, 3, 4}, i.e., moderate DR or worse?"))
-flags.DEFINE_bool(
-  'load_from_checkpoint', False, "Attempt to load from checkpoint")
-=======
 flags.DEFINE_string('preproc_builder_config', 'btgraham-300', (
     'Determines the preprocessing procedure for the images. Supported options: '
     '{btgraham-300, blur-3-btgraham-300, blur-5-btgraham-300, '
@@ -88,7 +67,6 @@
      "'moderate': classify {0, 1} vs {2, 3, 4}, i.e., moderate DR or worse?"))
 flags.DEFINE_bool('load_from_checkpoint', False,
                   'Attempt to load from checkpoint')
->>>>>>> 0c307fe3
 flags.DEFINE_string('checkpoint_dir', None, 'Path to load Keras checkpoints.')
 flags.DEFINE_bool('cache_eval_datasets', False, 'Caches eval datasets.')
 
@@ -101,18 +79,6 @@
 
 # OOD flags.
 flags.DEFINE_string(
-<<<<<<< HEAD
-  'distribution_shift', None,
-  ("Specifies distribution shift to use, if any."
-   "aptos: loads APTOS (India) OOD validation and test datasets. "
-   "  Kaggle/EyePACS in-domain datasets are unchanged."
-   "severity: uses DiabeticRetinopathySeverityShift dataset, a subdivision "
-   "  of the Kaggle/EyePACS dataset to hold out clinical severity labels "
-   "  as OOD."))
-flags.DEFINE_bool(
-  'load_train_split', True,
-  "Should always be enabled - required to load train split of the dataset.")
-=======
     'distribution_shift', None,
     ('Specifies distribution shift to use, if any.'
      'aptos: loads APTOS (India) OOD validation and test datasets. '
@@ -123,7 +89,6 @@
 flags.DEFINE_bool(
     'load_train_split', True,
     'Should always be enabled - required to load train split of the dataset.')
->>>>>>> 0c307fe3
 
 # Learning rate / SGD flags.
 flags.DEFINE_float('base_learning_rate', 0.48065, 'Base learning rate.')
@@ -164,21 +129,12 @@
 # General model flags.
 flags.DEFINE_integer('seed', 42, 'Random seed.')
 flags.DEFINE_string(
-<<<<<<< HEAD
-  'class_reweight_mode', None,
-  'Dataset is imbalanced (19.6%, 18.8%, 19.2% positive examples in train, val,'
-  'test respectively). `None` (default) will not perform any loss reweighting. '
-  '`constant` will use the train proportions to reweight the binary cross '
-  'entropy loss. `minibatch` will use the proportions of each minibatch to '
-  'reweight the loss.')
-=======
     'class_reweight_mode', None,
     'Dataset is imbalanced (19.6%, 18.8%, 19.2% positive examples in train, val,'
     'test respectively). `None` (default) will not perform any loss reweighting. '
     '`constant` will use the train proportions to reweight the binary cross '
     'entropy loss. `minibatch` will use the proportions of each minibatch to '
     'reweight the loss.')
->>>>>>> 0c307fe3
 flags.DEFINE_float('l2', 0.00013178, 'L2 regularization coefficient.')
 flags.DEFINE_integer('train_epochs', DEFAULT_NUM_EPOCHS,
                      'Number of training epochs.')
@@ -211,18 +167,6 @@
   if FLAGS.use_wandb:
     pathlib.Path(FLAGS.wandb_dir).mkdir(parents=True, exist_ok=True)
     wandb_args = dict(
-<<<<<<< HEAD
-      project=FLAGS.project,
-      entity="uncertainty-baselines",
-      dir=FLAGS.wandb_dir,
-      reinit=True,
-      name=FLAGS.exp_name,
-      group=FLAGS.exp_group)
-    wandb_run = wandb.init(**wandb_args)
-    wandb.config.update(FLAGS, allow_val_change=True)
-    output_dir = str(os.path.join(
-      FLAGS.output_dir, datetime.now().strftime("%Y-%m-%d-%H-%M-%S")))
-=======
         project=FLAGS.project,
         entity='uncertainty-baselines',
         dir=FLAGS.wandb_dir,
@@ -234,7 +178,6 @@
     output_dir = str(
         os.path.join(FLAGS.output_dir,
                      datetime.datetime.now().strftime('%Y-%m-%d-%H-%M-%S')))
->>>>>>> 0c307fe3
   else:
     wandb_run = None
     output_dir = FLAGS.output_dir
@@ -244,17 +187,6 @@
 
   # Log Run Hypers
   hypers_dict = {
-<<<<<<< HEAD
-    'batch_size': FLAGS.batch_size,
-    'base_learning_rate': FLAGS.base_learning_rate,
-    'one_minus_momentum': FLAGS.one_minus_momentum,
-    'l2': FLAGS.l2,
-    'stddev_mean_init': FLAGS.stddev_mean_init,
-    'stddev_stddev_init': FLAGS.stddev_stddev_init,
-  }
-  logging.info('Hypers:')
-  logging.info(pformat(hypers_dict))
-=======
       'batch_size': FLAGS.batch_size,
       'base_learning_rate': FLAGS.base_learning_rate,
       'one_minus_momentum': FLAGS.one_minus_momentum,
@@ -264,11 +196,10 @@
   }
   logging.info('Hypers:')
   logging.info(pprint.pformat(hypers_dict))
->>>>>>> 0c307fe3
 
   # Initialize distribution strategy on flag-specified accelerator
-  strategy = utils.init_distribution_strategy(
-    FLAGS.force_use_cpu, FLAGS.use_gpu, FLAGS.tpu)
+  strategy = utils.init_distribution_strategy(FLAGS.force_use_cpu,
+                                              FLAGS.use_gpu, FLAGS.tpu)
   use_tpu = not (FLAGS.force_use_cpu or FLAGS.use_gpu)
 
   # Only permit use of L2 regularization with a tied mean prior
@@ -288,14 +219,6 @@
 
   # Load in datasets.
   datasets, steps = utils.load_dataset(
-<<<<<<< HEAD
-    train_batch_size=batch_size, eval_batch_size=batch_size,
-    flags=FLAGS, strategy=strategy)
-  available_splits = list(datasets.keys())
-  test_splits = [split for split in available_splits if 'test' in split]
-  eval_splits = [split for split in available_splits
-                 if 'validation' in split or 'test' in split]
-=======
       train_batch_size=batch_size,
       eval_batch_size=batch_size,
       flags=FLAGS,
@@ -306,7 +229,6 @@
       split for split in available_splits
       if 'validation' in split or 'test' in split
   ]
->>>>>>> 0c307fe3
 
   # Iterate eval datasets
   eval_datasets = {split: iter(datasets[split]) for split in eval_splits}
@@ -323,34 +245,15 @@
 
   if FLAGS.prior_stddev is None:
     logging.info(
-<<<<<<< HEAD
-      'A fixed prior stddev was not supplied. Computing a prior stddev = '
-      'sqrt(2 / fan_in) for each layer. This is recommended over providing '
-      'a fixed prior stddev.')
-=======
         'A fixed prior stddev was not supplied. Computing a prior stddev = '
         'sqrt(2 / fan_in) for each layer. This is recommended over providing '
         'a fixed prior stddev.')
->>>>>>> 0c307fe3
 
   with strategy.scope():
     logging.info('Building Keras ResNet-50 Variational Inference model.')
     model = None
     if FLAGS.load_from_checkpoint:
       initial_epoch, model = utils.load_keras_checkpoints(
-<<<<<<< HEAD
-        FLAGS.checkpoint_dir, load_ensemble=False, return_epoch=True)
-    else:
-      initial_epoch = 0
-      model = ub.models.resnet50_variational(
-        input_shape=utils.load_input_shape(dataset_train),
-        num_classes=1,  # binary classification task
-        prior_stddev=FLAGS.prior_stddev,
-        dataset_size=train_dataset_size,
-        stddev_mean_init=FLAGS.stddev_mean_init,
-        stddev_stddev_init=FLAGS.stddev_stddev_init,
-        tied_mean_prior=FLAGS.tied_mean_prior)
-=======
           FLAGS.checkpoint_dir, load_ensemble=False, return_epoch=True)
     else:
       initial_epoch = 0
@@ -362,7 +265,6 @@
           stddev_mean_init=FLAGS.stddev_mean_init,
           stddev_stddev_init=FLAGS.stddev_stddev_init,
           tied_mean_prior=FLAGS.tied_mean_prior)
->>>>>>> 0c307fe3
       utils.log_model_init_info(model=model)
 
     # Linearly scale learning rate and the decay epochs by vanilla settings.
@@ -392,11 +294,7 @@
         'train/kl_scale': tf.keras.metrics.Mean()
     })
 
-<<<<<<< HEAD
-    # TODO: debug or remove
-=======
     # TODO(nband): debug or remove
->>>>>>> 0c307fe3
     # checkpoint = tf.train.Checkpoint(model=model, optimizer=optimizer)
     # latest_checkpoint = tf.train.latest_checkpoint(output_dir)
     # if latest_checkpoint:
@@ -410,18 +308,9 @@
   # This will cause an error on TPU.
   if not use_tpu:
     metrics.update(
-<<<<<<< HEAD
-      utils.get_diabetic_retinopathy_cpu_metrics(
-        available_splits=available_splits,
-        use_validation=FLAGS.use_validation))
-
-  for test_split in test_splits:
-    metrics.update({f'{test_split}/ms_per_example': tf.keras.metrics.Mean()})
-=======
         utils.get_diabetic_retinopathy_cpu_metrics(
             available_splits=available_splits,
             use_validation=FLAGS.use_validation))
->>>>>>> 0c307fe3
 
   for test_split in test_splits:
     metrics.update({f'{test_split}/ms_per_example': tf.keras.metrics.Mean()})
@@ -435,17 +324,6 @@
   # Get the wrapper function which will produce uncertainty estimates for
   # our choice of method and Y/N ensembling.
   uncertainty_estimator_fn = utils.get_uncertainty_estimator(
-<<<<<<< HEAD
-    'variational_inference', use_ensemble=False, use_tf=True)
-
-  # Wrap our estimator to predict probabilities (apply sigmoid on logits)
-  eval_estimator = utils.wrap_retinopathy_estimator(
-    model, use_mixed_precision=FLAGS.use_bfloat16, numpy_outputs=False)
-
-  estimator_args = {
-    'num_samples': FLAGS.num_mc_samples_eval
-  }
-=======
       'variational_inference', use_ensemble=False, use_tf=True)
 
   # Wrap our estimator to predict probabilities (apply sigmoid on logits)
@@ -453,7 +331,6 @@
       model, use_mixed_precision=FLAGS.use_bfloat16, numpy_outputs=False)
 
   estimator_args = {'num_samples': FLAGS.num_mc_samples_eval}
->>>>>>> 0c307fe3
 
   @tf.function
   def train_step(iterator):
@@ -472,17 +349,10 @@
         batch_loss_fn = loss_fn
 
       with tf.GradientTape() as tape:
-<<<<<<< HEAD
-        # TODO: TPU-friendly implem
-        if FLAGS.num_mc_samples_train > 1:
-          logits_arr = tf.TensorArray(
-            tf.float32, size=FLAGS.num_mc_samples_train)
-=======
         # TODO(nband): TPU-friendly implem
         if FLAGS.num_mc_samples_train > 1:
           logits_arr = tf.TensorArray(
               tf.float32, size=FLAGS.num_mc_samples_train)
->>>>>>> 0c307fe3
 
           for i in tf.range(FLAGS.num_mc_samples_train):
             logits = model(images, training=True)
@@ -494,23 +364,6 @@
 
           logits_list = logits_arr.stack()
 
-<<<<<<< HEAD
-        # if FLAGS.num_mc_samples_train > 1:
-        #   # Pythonic Implem
-        #   logits_list = []
-        #   for _ in range(FLAGS.num_mc_samples_train):
-        #     print('Tracing for loop')
-        #     logits = model(images, training=True)
-        #     if FLAGS.use_bfloat16:
-        #       print('tracing bfloat conditional')
-        #       logits = tf.cast(logits, tf.float32)
-        #
-        #     logits = tf.squeeze(logits, axis=-1)
-        #     logits_list.append(logits)
-        #
-        #   # Logits dimension is (num_samples, batch_size).
-        #   logits_list = tf.stack(logits_list, axis=0)
-=======
           # if FLAGS.num_mc_samples_train > 1:
           #   # Pythonic Implem
           #   logits_list = []
@@ -526,22 +379,14 @@
           #
           #   # Logits dimension is (num_samples, batch_size).
           #   logits_list = tf.stack(logits_list, axis=0)
->>>>>>> 0c307fe3
 
           probs_list = tf.nn.sigmoid(logits_list)
           probs = tf.reduce_mean(probs_list, axis=0)
           negative_log_likelihood = tf.reduce_mean(
-<<<<<<< HEAD
-            batch_loss_fn(
-              y_true=tf.expand_dims(labels, axis=-1),
-              y_pred=probs,
-              from_logits=False))
-=======
               batch_loss_fn(
                   y_true=tf.expand_dims(labels, axis=-1),
                   y_pred=probs,
                   from_logits=False))
->>>>>>> 0c307fe3
         else:
           # Single train step
           logits = model(images, training=True)
@@ -615,13 +460,6 @@
     # eval_datasets = {'ood_validation': eval_datasets['ood_validation']}
     # Run evaluation on all evaluation datasets, and compute metrics
     per_pred_results, total_results = utils.evaluate_model_and_compute_metrics(
-<<<<<<< HEAD
-      strategy, eval_datasets, steps, metrics, eval_estimator,
-      uncertainty_estimator_fn, batch_size, available_splits,
-      estimator_args=estimator_args, call_dataset_iter=False,
-      is_deterministic=False, num_bins=FLAGS.num_bins,
-      use_tpu=use_tpu, return_per_pred_results=True)
-=======
         strategy,
         eval_datasets,
         steps,
@@ -636,7 +474,6 @@
         num_bins=FLAGS.num_bins,
         use_tpu=use_tpu,
         return_per_pred_results=True)
->>>>>>> 0c307fe3
 
     # Optionally log to wandb
     if FLAGS.use_wandb:
@@ -658,22 +495,13 @@
 
       # TODO(nband): debug checkpointing
       # Also save Keras model, due to checkpoint.save issue.
-<<<<<<< HEAD
-      keras_model_name = os.path.join(output_dir,
-                                      f'keras_model_{epoch + 1}')
-=======
       keras_model_name = os.path.join(output_dir, f'keras_model_{epoch + 1}')
->>>>>>> 0c307fe3
       model.save(keras_model_name)
       logging.info('Saved keras model to %s', keras_model_name)
 
       # Save per-prediction metrics
       utils.save_per_prediction_results(
-<<<<<<< HEAD
-        output_dir, epoch + 1, per_pred_results, verbose=False)
-=======
           output_dir, epoch + 1, per_pred_results, verbose=False)
->>>>>>> 0c307fe3
 
   # final_checkpoint_name = checkpoint.save(
   #     os.path.join(output_dir, 'checkpoint'),)
@@ -686,11 +514,7 @@
 
   # Save per-prediction metrics
   utils.save_per_prediction_results(
-<<<<<<< HEAD
-    output_dir, FLAGS.train_epochs, per_pred_results, verbose=False)
-=======
       output_dir, FLAGS.train_epochs, per_pred_results, verbose=False)
->>>>>>> 0c307fe3
 
   with summary_writer.as_default():
     hp.hparams({
