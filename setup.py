--- conflicted
+++ resolved
@@ -29,7 +29,6 @@
         'numpy>=1.7',
         'tb-nightly',
         'tf-nightly',
-<<<<<<< HEAD
         'tensorflow-datasets',
         'astunparse',
         'opt_einsum',
@@ -39,13 +38,6 @@
         'urllib3',
         'chardet',
         'idna',
-=======
-        'tensorboard',
-        'tensorflow-datasets>=1.3.0',
-        # https://github.com/tensorflow/tensorflow/issues/44146 is reproducible
-        # with tf-nightly
-        'gast>=0.4.0'
->>>>>>> 3b10a833
     ],
     extras_require={
         'experimental': [],
@@ -56,6 +48,8 @@
             'edward2',
             'pandas',
             'scipy',
+            'torch',
+            'torchvision',
         ],
         'tests': ['pylint>=1.9.0'],
     },
