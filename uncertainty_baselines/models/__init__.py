# coding=utf-8
# Copyright 2021 The Uncertainty Baselines Authors.
#
# Licensed under the Apache License, Version 2.0 (the "License");
# you may not use this file except in compliance with the License.
# You may obtain a copy of the License at
#
#     http://www.apache.org/licenses/LICENSE-2.0
#
# Unless required by applicable law or agreed to in writing, software
# distributed under the License is distributed on an "AS IS" BASIS,
# WITHOUT WARRANTIES OR CONDITIONS OF ANY KIND, either express or implied.
# See the License for the specific language governing permissions and
# limitations under the License.

"""Uncertainty baseline training models."""

from absl import logging
import tensorflow as tf

# ==============================================================================
# Add Vision Transformer, BERT, ed2.mimo, and PyTorch models to their
# corresponding try/except blocks below these main imports, otherwise you will
# break the external build.
# ==============================================================================
from uncertainty_baselines.models import efficientnet_utils
from uncertainty_baselines.models.criteo_mlp import criteo_mlp
from uncertainty_baselines.models.efficientnet import efficientnet
from uncertainty_baselines.models.efficientnet_batch_ensemble import efficientnet_batch_ensemble
from uncertainty_baselines.models.genomics_cnn import genomics_cnn
from uncertainty_baselines.models.models import get
from uncertainty_baselines.models.movielens import movielens
from uncertainty_baselines.models.mpnn import mpnn
from uncertainty_baselines.models.resnet20 import resnet20
from uncertainty_baselines.models.resnet50_batchensemble import resnet101_batchensemble
from uncertainty_baselines.models.resnet50_batchensemble import resnet50_batchensemble
from uncertainty_baselines.models.resnet50_batchensemble import resnet_batchensemble
from uncertainty_baselines.models.resnet50_deterministic import resnet50_deterministic
from uncertainty_baselines.models.resnet50_dropout import resnet50_dropout
from uncertainty_baselines.models.resnet50_het_mimo import resnet50_het_mimo
from uncertainty_baselines.models.resnet50_het_rank1 import resnet50_het_rank1
from uncertainty_baselines.models.resnet50_heteroscedastic import resnet50_heteroscedastic
from uncertainty_baselines.models.resnet50_hetsngp import resnet50_hetsngp
from uncertainty_baselines.models.resnet50_hetsngp import resnet50_hetsngp_add_last_layer
from uncertainty_baselines.models.resnet50_radial import resnet50_radial
from uncertainty_baselines.models.resnet50_rank1 import resnet50_rank1
from uncertainty_baselines.models.resnet50_sngp import resnet50_sngp
from uncertainty_baselines.models.resnet50_sngp import resnet50_sngp_add_last_layer
from uncertainty_baselines.models.resnet50_sngp_be import resnet50_sngp_be
from uncertainty_baselines.models.resnet50_variational import resnet50_variational
from uncertainty_baselines.models.textcnn import textcnn
from uncertainty_baselines.models.unet import unet
from uncertainty_baselines.models.wide_resnet import wide_resnet
from uncertainty_baselines.models.wide_resnet_batchensemble import wide_resnet_batchensemble
from uncertainty_baselines.models.wide_resnet_condconv import wide_resnet_condconv
from uncertainty_baselines.models.wide_resnet_dropout import wide_resnet_dropout
from uncertainty_baselines.models.wide_resnet_heteroscedastic import wide_resnet_heteroscedastic
from uncertainty_baselines.models.wide_resnet_hetsngp import wide_resnet_hetsngp
from uncertainty_baselines.models.wide_resnet_hyperbatchensemble import e_factory as hyperbatchensemble_e_factory
from uncertainty_baselines.models.wide_resnet_hyperbatchensemble import LambdaConfig as HyperBatchEnsembleLambdaConfig
from uncertainty_baselines.models.wide_resnet_hyperbatchensemble import wide_resnet_hyperbatchensemble
from uncertainty_baselines.models.wide_resnet_posterior_network import wide_resnet_posterior_network
from uncertainty_baselines.models.wide_resnet_rank1 import wide_resnet_rank1
from uncertainty_baselines.models.wide_resnet_sngp import wide_resnet_sngp
from uncertainty_baselines.models.wide_resnet_sngp_be import wide_resnet_sngp_be
from uncertainty_baselines.models.wide_resnet_variational import wide_resnet_variational

# When adding a new model, also add to models.py for easier user access.

# pylint: disable=g-import-not-at-top
try:
  # Try to import ViT models.
  from uncertainty_baselines.models import vit_batchensemble
  from uncertainty_baselines.models.vit import vision_transformer
  from uncertainty_baselines.models.vit_batchensemble import PatchTransformerBE
  from uncertainty_baselines.models.vit_gp import vision_transformer_gp
  from uncertainty_baselines.models.vit_hetgp import vision_transformer_hetgp
  from uncertainty_baselines.models.vit_heteroscedastic import het_vision_transformer
except ImportError:
  logging.warning('Skipped ViT models due to ImportError.', exc_info=True)
except tf.errors.NotFoundError:
  logging.warning('Skipped ViT models due to NotFoundError.', exc_info=True)

# pylint: disable=g-import-not-at-top
try:
  # Try to import Segmenter models.
  from uncertainty_baselines.models.segmenter import segmenter_transformer
except ImportError:
  logging.warning('Skipped Segmenter models due to ImportError.', exc_info=True)
except tf.errors.NotFoundError:
<<<<<<< HEAD
  logging.warning('Skipped Segmenter models due to NotFoundError.', exc_info=True)
=======
  logging.warning('Skipped Segmenter models due to NotFoundError.',
                  exc_info=True)
>>>>>>> 7af4fbbd

try:
  # Try to import models depending on tensorflow_models.official.nlp.
  from uncertainty_baselines.models import bert
  from uncertainty_baselines.models.bert import bert_model
  from uncertainty_baselines.models import bert_dropout
  from uncertainty_baselines.models.bert_dropout import bert_dropout_model
  from uncertainty_baselines.models import bert_sngp
  from uncertainty_baselines.models.bert_sngp import bert_sngp_model
except ImportError:
  logging.warning('Skipped BERT models due to ImportError.', exc_info=True)
except tf.errors.NotFoundError:
  logging.warning('Skipped BERT models due to NotFoundError.', exc_info=True)

try:
  # Try to import models depending on edward2.experimental.mimo.
  from uncertainty_baselines.models.resnet50_mimo import resnet50_mimo
  from uncertainty_baselines.models.wide_resnet_mimo import wide_resnet_mimo
except ImportError:
  logging.warning('Skipped MIMO models due to ImportError.', exc_info=True)
except tf.errors.NotFoundError:
  logging.warning('Skipped MIMO models due to NotFoundError.', exc_info=True)

# This is necessary because we cannot depend on torch internally, so the torch
# model modules cannot be imported at all, so we cannot just wrap the imports in
# a try/except.
import_torch = True
if import_torch:
  try:
    from uncertainty_baselines.models.resnet50_torch import resnet50_dropout_torch
  except ImportError:
    logging.warning(
        'Skipped Torch ResNet-50 Dropout model due to ImportError.',
        exc_info=True)
# pylint: enable=g-import-not-at-top<|MERGE_RESOLUTION|>--- conflicted
+++ resolved
@@ -88,12 +88,8 @@
 except ImportError:
   logging.warning('Skipped Segmenter models due to ImportError.', exc_info=True)
 except tf.errors.NotFoundError:
-<<<<<<< HEAD
-  logging.warning('Skipped Segmenter models due to NotFoundError.', exc_info=True)
-=======
   logging.warning('Skipped Segmenter models due to NotFoundError.',
                   exc_info=True)
->>>>>>> 7af4fbbd
 
 try:
   # Try to import models depending on tensorflow_models.official.nlp.
