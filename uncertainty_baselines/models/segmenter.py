--- conflicted
+++ resolved
@@ -25,8 +25,6 @@
 import ml_collections
 from uncertainty_baselines.models import vit
 
-from uncertainty_baselines.models import vit
-
 Array = Any
 PRNGKey = Any
 Shape = Tuple[int]
@@ -47,7 +45,6 @@
   dropout_rate: float = 0.1
   attention_dropout_rate: float = 0.1
   classifier: str = 'gap'
-  stochastic_depth: float = 0.0
 
   @nn.compact
   def __call__(self, inputs: Array, *, train: bool):
@@ -81,16 +78,6 @@
       cls = jnp.tile(cls, [n, 1, 1])
       x = jnp.concatenate([cls, x], axis=1)
 
-<<<<<<< HEAD
-    x = vit.Encoder(name='Transformer',
-                mlp_dim=self.mlp_dim,
-                num_layers=self.num_layers,
-                num_heads=self.num_heads,
-                dropout_rate=self.dropout_rate,
-                attention_dropout_rate=self.attention_dropout_rate,
-                stochastic_depth=self.stochastic_depth,
-                )(x, train=train)
-=======
     # Transformer blocks
     x = vit.Encoder(
         name='Transformer',
@@ -100,7 +87,6 @@
         dropout_rate=self.dropout_rate,
         attention_dropout_rate=self.attention_dropout_rate,
     )(x, train=train)
->>>>>>> fdf70b01
 
     out['transformed'] = x
 
@@ -134,10 +120,6 @@
           dropout_rate=self.backbone_configs.dropout_rate,
           attention_dropout_rate=self.backbone_configs.attention_dropout_rate,
           classifier=self.backbone_configs.classifier,
-<<<<<<< HEAD
-          stochastic_depth=self.backbone_configs.get('stochastic_depth', 0),
-=======
->>>>>>> fdf70b01
           name='backbone')(
               x, train=train)
     else:
